--- conflicted
+++ resolved
@@ -4,11 +4,7 @@
 
 [project]
 name = "pytidycensus"
-<<<<<<< HEAD
-version = "1.0.3"
-=======
 version = "1.1.2"
->>>>>>> b138ce85
 description = "Python interface to US Census Bureau APIs with LLM, pandas and GeoPandas support"
 readme = "README.md"
 license = {text = "MIT"}
@@ -86,9 +82,7 @@
     "ollama>=0.6.0",
     "asyncio>=4.0.0",
     "pytest-asyncio>=0.20.0",
-]
-time = [
-    "tobler>=0.12.0",
+
 ]
 map = [
     "folium>=0.20.0",
@@ -148,10 +142,6 @@
     "openai>=1.0.0",
     "ollama>=0.6.0",
     "asyncio>=4.0.0",
-<<<<<<< HEAD
-    # Time series dependencies
-    "tobler>=0.12.0",
-=======
     # time series dependencies
     "tobler>=0.12.1",
     # map dependencies
@@ -160,7 +150,6 @@
     "branca>=0.8.2",
     "pyarrow>=19.0.0",
     "lonboard>=0.12.1"
->>>>>>> b138ce85
 ]
 
 [project.urls]
