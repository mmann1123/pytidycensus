<!-- # pytidycensus -->
                                         
![pytidycensus logo](docs/static/logo.png)

[![Python package](https://github.com/mmann1123/pytidycensus/actions/workflows/python-package.yml/badge.svg)](https://github.com/mmann1123/pytidycensus/actions/workflows/python-package.yml)
[![Documentation Status](https://github.com/mmann1123/pytidycensus/actions/workflows/docs.yml/badge.svg)](https://mmann1123.github.io/pytidycensus)
[![DOI](https://zenodo.org/badge/DOI/10.5281/zenodo.17127531.svg)](https://doi.org/10.5281/zenodo.17127531)


**pytidycensus** is a Python library that provides an integrated interface to several United States Census Bureau APIs and geographic boundary files. It allows users to return Census and American Community Survey (ACS) data as pandas DataFrames, and optionally returns GeoPandas GeoDataFrames with feature geometry for mapping and spatial analysis.

In version 1.0, pytidycensus introduces a conversational interface powered by Large Language Models (LLMs) to help users discover variables, choose geographic levels, and generate code snippets for data retrieval. This feature aims to make accessing Census data more intuitive and user-friendly.

**This package is a Python port of the popular R package [tidycensus](https://walker-data.com/tidycensus/) created by Kyle Walker.**


## Supported Datasets

- **American Community Survey (ACS)**:  1-year and 5-year estimates (2005-2022) using `get_acs()` 
- **Decennial Census**:  1990, 2000, 2010, and 2020 using `get_decennial()`
- **Population Estimates Program**:  Annual population estimates and components of change using `get_estimates()`
- **Migration Flows**:  County-to-county migration data (2010-2018) using `get_flows()`

## Geographic Levels

pytidycensus supports all major Census geographic levels:

- US, Regions, Divisions
- States, Counties  
- Census Tracts, Block Groups
- Places, ZCTAs
- Congressional Districts
- And more...

## Features

- **Simple API**: Clean, consistent interface for all Census datasets
- **Pandas Integration**: Returns familiar pandas DataFrames
- **Spatial Support**: Optional GeoPandas integration for mapping with TIGER/Line shapefiles
<<<<<<< HEAD
- **Time Series Analysis**: Collect multi-year data with automatic area interpolation for changing boundaries
- **Multiple Datasets**: Support for ACS, Decennial Census, and Population Estimates
=======
- **Multiple Datasets**: Support for ACS, Decennial Census, Population Estimates, and Migration Flows
>>>>>>> b138ce85
- **Geographic Flexibility**: From national to block group level data
- **Migration Analysis**: County-to-county population movement patterns with demographic breakdowns
- **Caching**: Built-in caching for variables and geography data
- **Comprehensive Testing**: Full test suite with high coverage
- **LLM Assistant**: Conversational interface for variable discovery and code generation

## Installation

### From PyPI (Recommended)

```bash
pip install pytidycensus
```

### Latest Version with Additional Features

To install with optional dependencies:

```bash
# For mapping functionality 
pip install purify census[map]

# For LLM assistant
pip install pytidycensus[LLM]

# For time series analysis with area interpolation
pip install pytidycensus[time]

# For development tools
pip install pytidycensus[dev]

# For documentation tools
pip install pytidycensus[docs]

# For all optional dependencies (including visualization)
pip install pytidycensus[all]
```

To install the latest development version directly from GitHub:

```bash
pip install git+https://github.com/mmann1123/pytidycensus.git
```

### For Contributors

Clone the repository and install in development mode:

```bash
git clone https://github.com/mmann1123/pytidycensus.git
cd pytidycensus
pip install -e .[all]
```

## Quick Start

First, obtain a free API key from the [US Census Bureau](https://api.census.gov/data/key_signup.html):

```python
import pytidycensus as tc

# Set your API key
tc.set_census_api_key("your_key_here")

# Get median household income by county in Texas
tx_income = tc.get_acs(
    geography="county",
    variables="B19013_001",
    state="TX",
    year=2022
)

print(tx_income.head())
```

## Examples

### ACS Data with Geometry

```python
# Get data with geographic boundaries for mapping
tx_income_geo = tc.get_acs(
    geography="county",
    variables="B19013_001", 
    state="TX",
    geometry=True
)

# Plot the data
import matplotlib.pyplot as plt
tx_income_geo.plot(column='value', legend=True, figsize=(12, 8))
plt.title("Median Household Income by County in Texas")
plt.show()
```

### Multiple Variables

```python
# Get multiple demographic variables
demo_vars = {
    "Total_Population": "B01003_001",
    "Median_Household_Income": "B19013_001", 
    "Median_Home_Value": "B25077_001"
}

ca_demo = tc.get_acs(
    geography="county",
    variables=demo_vars,
    state="CA",
    year=2022,
    output="wide"
)
```

### Decennial Census

```python
# Get 2020 Census population data
pop_2020 = tc.get_decennial(
    geography="state",
    variables="P1_001N",  # Total population
    year=2020
)
```

### Searching for Variables

```python
# Find variables related to income
income_vars = tc.search_variables("income", 2022, "acs", "acs5")
print(income_vars[['name', 'label']].head())
```

### Population Estimates Program

The Population Estimates Program (PEP) provides annual population estimates and components of change. For years 2020+, data is retrieved from CSV files; for earlier years, it uses the Census API.

```python
# Get total population estimates by state
state_pop = tc.get_estimates(
    geography="state",
    variables="POP",
    year=2022
)

# Get components of population change
components = tc.get_estimates(
    geography="state", 
    variables=["BIRTHS", "DEATHS", "DOMESTICMIG", "INTERNATIONALMIG"],
    year=2022
)

# Get demographic breakdowns (characteristics)
demographics = tc.get_estimates(
    geography="state",
    variables="POP",
    breakdown=["SEX", "RACE"],
    breakdown_labels=True,
    year=2022
)

# Time series data
time_series = tc.get_estimates(
    geography="state",
    variables="POP",
    time_series=True,
    vintage=2023
)
```

<<<<<<< HEAD
## Time Series Analysis

pytidycensus provides powerful time series functionality that automatically handles changing geographic boundaries through area interpolation. This is particularly useful for tract-level analysis where boundaries change between Census years.

### Installation for Time Series

```bash
# Install with time series support
pip install pytidycensus[time]
```

### Basic Time Series

```python
# Get ACS data across multiple years with area interpolation
data = tc.get_time_series(
    geography="tract",
    variables={"total_pop": "B01003_001E", "median_income": "B19013_001E"},
    years=[2015, 2020],
    dataset="acs5",
    state="DC",
    base_year=2020,  # Use 2020 boundaries as base
    extensive_variables=["total_pop"],      # Counts/totals
    intensive_variables=["median_income"],  # Rates/medians
    geometry=True,
    output="wide"
)
```

### Decennial Census Time Series

```python
# Handle different variable codes across years
variables = {
    2010: {"total_pop": "P001001"},    # 2010 uses P001001
    2020: {"total_pop": "P1_001N"}     # 2020 uses P1_001N
}

data = tc.get_time_series(
    geography="tract",
    variables=variables,
    years=[2010, 2020],
    dataset="decennial",
    state="DC",
    base_year=2020,
    extensive_variables=["total_pop"],
    geometry=True
)
```

### Time Period Comparison

```python
# Compare specific time periods
comparison = tc.compare_time_periods(
    data=data,
    base_period=2015,
    comparison_period=2020,
    variables=["total_pop", "median_income"],
    calculate_change=True,
    calculate_percent_change=True
)

# Results include columns like:
# total_pop_2015, total_pop_2020, total_pop_change, total_pop_pct_change
```

### Key Features

- **Automatic Area Interpolation**: Handles changing tract boundaries using the `tobler` library
- **Variable Classification**: Distinguishes between extensive (counts) and intensive (rates) variables
- **Flexible Output**: Wide format (multi-index columns) or tidy format (long form)
- **Built-in Validation**: Checks interpolation accuracy and data conservation
- **Multiple Datasets**: Support for both ACS and Decennial Census time series

### Geographic Boundary Handling

- **Stable Geographies** (state, county): No interpolation needed
- **Changing Geographies** (tract, block group): Automatic area interpolation
- **Base Year Selection**: Choose which year's boundaries to use as the reference

For detailed examples, see [examples/time_series_analysis_comprehensive.py](examples/time_series_analysis_comprehensive.py).

=======
### Migration Flows

The Migration Flows API provides data on population movement between geographic areas based on American Community Survey (ACS) 5-year estimates.

```python
# Get county-to-county migration flows for Texas
tx_flows = tc.get_flows(
    geography="county",
    state="TX",
    year=2018,
    output="wide"
)

# Get flows with demographic breakdowns (2006-2015 only)
ca_flows = tc.get_flows(
    geography="county",
    breakdown=["AGE", "SEX"],
    breakdown_labels=True,
    state="CA",
    year=2015,
    output="tidy"
)

# MSA-level migration flows
msa_flows = tc.get_flows(
    geography="metropolitan statistical area",
    year=2018
)

# Flows with geometry for mapping (when TIGER server is available)
try:
    flows_geo = tc.get_flows(
        geography="county",
        state="FL",
        year=2018,
        geometry=True
    )
except RuntimeError:
    # Fallback without geometry if server issues
    flows_geo = tc.get_flows(
        geography="county",
        state="FL",
        year=2018,
        geometry=False
    )

# See examples/09_migration_flows_example.ipynb for comprehensive tutorial
```

>>>>>>> b138ce85
## LLM Assistant
For users interested in leveraging Large Language Models (LLMs) to interact with Census data, pytidycensus offers a conversational interface. This feature helps users discover relevant variables, choose appropriate geographic levels, and generate code snippets for data retrieval.

Please refer to the [LLM Assistant Documentation](docs/llm_assistant.md) for detailed instructions on setup and usage.


#### Example: Spatial Analysis with Geometry

```
👤 User: I need Wisconsin county income data for mapping
🏛️ Assistant: I understand. What additional details do you need for this analysis?

👤 User: Include geographic boundaries
🏛️ Assistant: I understand. What additional details do you need for this analysis?

👤 User: 2020 ACS data
🏛️ Assistant: 2020 ACS data is a good choice. Should I use the 5-year estimates for better coverage?

👤 User: Generate the mapping-ready code
🏛️ Assistant: I'll generate the pytidycensus code for you now.

📋 Final State: geography=county, variables=['B19013_001'], state=WI, year=2020, geometry=True
```

**Generated Code:**
```python
import pytidycensus as tc

# Get Census data (wide format with cleaned variable names)
data = tc.get_acs(
    geography="county",
    variables=["B19013_001E"],
    state="WI",
    year=2020,
    output="wide",
    geometry=True,
    api_key=census_api_key
)

print(data.head())

# Ready for mapping with GeoPandas
data.plot(column='B19013_001', legend=True)
```

**Result:** GeoPandas GeoDataFrame ready for mapping with clean column name `B19013_001`

## Documentation

Full documentation is available at: [https://mmann1123.github.io/pytidycensus/](https://mmann1123.github.io/pytidycensus/)

## Contributing

Contributions are welcome! Please see our [contributing guidelines](CONTRIBUTING.md) for details.

## Testing

Run the test suite:

```bash
pytest
```

With coverage:

```bash
pytest --cov=pytidycensus --cov-report=html
```

## License

This project is licensed under the MIT License - see the [LICENSE](LICENSE) file for details.

## Acknowledgments

- Kyle Walker for creating the original [tidycensus](https://walker-data.com/tidycensus/) R package
- The US Census Bureau for providing comprehensive APIs and data access
- The pandas and GeoPandas communities for excellent geospatial Python tools

## Citation

If you use pytidycensus in your research, please cite:

```
Michael Mann. (2025). mmann1123/pytidycensus: Pulling_dats (v0.1.1). Zenodo. https://doi.org/10.5281/zenodo.17127531
```

```bibtex
@software{michael_mann_2025_17127531,
  author       = {Michael Mann},
  title        = {mmann1123/pytidycensus: Pulling\_dats},
  month        = sep,
  year         = 2025,
  publisher    = {Zenodo},
  version      = {v0.1.1},
  doi          = {10.5281/zenodo.17127531},
  url          = {https://doi.org/10.5281/zenodo.17127531},
  swhid        = {swh:1:dir:3b2349029a986051469f46880930526c33d2dac5
                   ;origin=https://doi.org/10.5281/zenodo.17127530;vi
                   sit=swh:1:snp:2ff62e0d63a7af64334553edefe8f76a906d
                   c93f;anchor=swh:1:rel:ad19678c36a258e13eee43c8f5fa
                   5ff2d9e4047f;path=mmann1123-pytidycensus-27d849c
                  },
}
```

[![GWU Geography & Environment](docs/static/GWU_GE.png)](https://geography.columbian.gwu.edu/)<|MERGE_RESOLUTION|>--- conflicted
+++ resolved
@@ -37,12 +37,8 @@
 - **Simple API**: Clean, consistent interface for all Census datasets
 - **Pandas Integration**: Returns familiar pandas DataFrames
 - **Spatial Support**: Optional GeoPandas integration for mapping with TIGER/Line shapefiles
-<<<<<<< HEAD
 - **Time Series Analysis**: Collect multi-year data with automatic area interpolation for changing boundaries
-- **Multiple Datasets**: Support for ACS, Decennial Census, and Population Estimates
-=======
 - **Multiple Datasets**: Support for ACS, Decennial Census, Population Estimates, and Migration Flows
->>>>>>> b138ce85
 - **Geographic Flexibility**: From national to block group level data
 - **Migration Analysis**: County-to-county population movement patterns with demographic breakdowns
 - **Caching**: Built-in caching for variables and geography data
@@ -213,7 +209,6 @@
 )
 ```
 
-<<<<<<< HEAD
 ## Time Series Analysis
 
 pytidycensus provides powerful time series functionality that automatically handles changing geographic boundaries through area interpolation. This is particularly useful for tract-level analysis where boundaries change between Census years.
@@ -297,7 +292,7 @@
 
 For detailed examples, see [examples/time_series_analysis_comprehensive.py](examples/time_series_analysis_comprehensive.py).
 
-=======
+
 ### Migration Flows
 
 The Migration Flows API provides data on population movement between geographic areas based on American Community Survey (ACS) 5-year estimates.
@@ -347,7 +342,6 @@
 # See examples/09_migration_flows_example.ipynb for comprehensive tutorial
 ```
 
->>>>>>> b138ce85
 ## LLM Assistant
 For users interested in leveraging Large Language Models (LLMs) to interact with Census data, pytidycensus offers a conversational interface. This feature helps users discover relevant variables, choose appropriate geographic levels, and generate code snippets for data retrieval.
 
